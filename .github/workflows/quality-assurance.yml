--- conflicted
+++ resolved
@@ -32,9 +32,6 @@
       - name: Install dependencies
         run: npm ci
 
-      - name: Install service dependencies
-        run: npm run install:services
-
       - name: Run ESLint
         run: npm run lint
 
@@ -45,18 +42,6 @@
         run: npx tsc --noEmit
 
       - name: Run SonarJS analysis
-<<<<<<< HEAD
-        if: ${{ secrets.SONAR_TOKEN != '' && secrets.SONAR_HOST_URL != '' }}
-        run: npx sonar-scanner
-        env:
-          SONAR_TOKEN: ${{ secrets.SONAR_TOKEN }}
-          SONAR_HOST_URL: ${{ secrets.SONAR_HOST_URL }}
-        continue-on-error: true
-
-      - name: Skip SonarJS analysis (no credentials)
-        if: ${{ secrets.SONAR_TOKEN == '' || secrets.SONAR_HOST_URL == '' }}
-        run: echo "Skipping SonarQube analysis - credentials not configured"
-=======
         run: |
           if [ -n "$SONAR_HOST_URL" ] && [ -n "$SONAR_TOKEN" ]; then
             npx sonar-scanner
@@ -66,7 +51,6 @@
         env:
           SONAR_HOST_URL: ${{ secrets.SONAR_HOST_URL }}
           SONAR_TOKEN: ${{ secrets.SONAR_TOKEN }}
->>>>>>> 323d0475
 
   # Security Analysis
   security-analysis:
@@ -84,9 +68,6 @@
 
       - name: Install dependencies
         run: npm ci
-
-      - name: Install service dependencies
-        run: npm run install:services
 
       - name: Run npm audit
         run: npm audit --audit-level moderate
@@ -156,15 +137,10 @@
       - name: Install dependencies
         run: npm ci
 
-<<<<<<< HEAD
-      - name: Install service dependencies
-        run: npm run install:services
-=======
       - name: Install PostgreSQL client
         run: |
           sudo apt-get update
           sudo apt-get install -y postgresql-client
->>>>>>> 323d0475
 
       - name: Setup test environment
         run: |
@@ -200,66 +176,22 @@
   e2e-tests:
     name: End-to-End Tests
     runs-on: ubuntu-latest
-    services:
-      postgres:
-        image: postgres:15
-        env:
-          POSTGRES_PASSWORD: postgres
-          POSTGRES_DB: qylon_test
-        options: >-
-          --health-cmd pg_isready
-          --health-interval 10s
-          --health-timeout 5s
-          --health-retries 5
-        ports:
-          - 5432:5432
-
-      redis:
-        image: redis:7
-        options: >-
-          --health-cmd "redis-cli ping"
-          --health-interval 10s
-          --health-timeout 5s
-          --health-retries 5
-        ports:
-          - 6379:6379
-
-    steps:
-      - name: Checkout code
-        uses: actions/checkout@v4
-
-      - name: Setup Node.js
-        uses: actions/setup-node@v4
-        with:
-          node-version: ${{ env.NODE_VERSION }}
-          cache: 'npm'
-
-      - name: Install dependencies
-        run: npm ci
-
-      - name: Install service dependencies
-        run: npm run install:services
-
-      - name: Setup environment
-        run: |
-          cp .env.example .env
-          echo "DATABASE_URL=postgresql://postgres:postgres@localhost:5432/qylon_test" >> .env
-          echo "REDIS_URL=redis://localhost:6379" >> .env
-          npm run setup:env
-
-      - name: Build services
-        run: npm run build
+    steps:
+      - name: Checkout code
+        uses: actions/checkout@v4
+
+      - name: Setup Node.js
+        uses: actions/setup-node@v4
+        with:
+          node-version: ${{ env.NODE_VERSION }}
+          cache: 'npm'
+
+      - name: Install dependencies
+        run: npm ci
 
       - name: Install Cypress
         run: npx cypress install
 
-<<<<<<< HEAD
-      - name: Start services for E2E testing
-        run: |
-          npm run docker:up
-          sleep 30
-          npm run health:check || echo "Services starting up..."
-=======
       - name: Setup Docker
         run: |
           sudo apt-get update
@@ -277,7 +209,6 @@
           npm run build
           npm start &
           sleep 10
->>>>>>> 323d0475
 
       - name: Run E2E tests
         run: npm run test:e2e
@@ -291,77 +222,22 @@
           name: cypress-results
           path: cypress/screenshots
 
-      - name: Stop services
-        if: always()
-        run: npm run docker:down
-
   # Performance Tests
   performance-tests:
     name: Performance Tests
     runs-on: ubuntu-latest
-    services:
-      postgres:
-        image: postgres:15
-        env:
-          POSTGRES_PASSWORD: postgres
-          POSTGRES_DB: qylon_test
-        options: >-
-          --health-cmd pg_isready
-          --health-interval 10s
-          --health-timeout 5s
-          --health-retries 5
-        ports:
-          - 5432:5432
-
-      redis:
-        image: redis:7
-        options: >-
-          --health-cmd "redis-cli ping"
-          --health-interval 10s
-          --health-timeout 5s
-          --health-retries 5
-        ports:
-          - 6379:6379
-
-      mongodb:
-        image: mongo:7
-        env:
-          MONGO_INITDB_ROOT_USERNAME: root
-          MONGO_INITDB_ROOT_PASSWORD: password
-        options: >-
-          --health-cmd "mongosh --eval 'db.runCommand(\"ping\").ok'"
-          --health-interval 10s
-          --health-timeout 5s
-          --health-retries 5
-        ports:
-          - 27017:27017
-
-    steps:
-      - name: Checkout code
-        uses: actions/checkout@v4
-
-      - name: Setup Node.js
-        uses: actions/setup-node@v4
-        with:
-          node-version: ${{ env.NODE_VERSION }}
-          cache: 'npm'
-
-      - name: Install dependencies
-        run: npm ci
-
-      - name: Install service dependencies
-        run: npm run install:services
-
-      - name: Setup environment
-        run: |
-          cp .env.example .env
-          echo "DATABASE_URL=postgresql://postgres:postgres@localhost:5432/qylon_test" >> .env
-          echo "REDIS_URL=redis://localhost:6379" >> .env
-          echo "MONGODB_URL=mongodb://root:password@localhost:27017/qylon_test" >> .env
-          npm run setup:env
-
-      - name: Build services
-        run: npm run build
+    steps:
+      - name: Checkout code
+        uses: actions/checkout@v4
+
+      - name: Setup Node.js
+        uses: actions/setup-node@v4
+        with:
+          node-version: ${{ env.NODE_VERSION }}
+          cache: 'npm'
+
+      - name: Install dependencies
+        run: npm ci
 
       - name: Install K6
         run: |
@@ -378,9 +254,6 @@
 
       - name: Start services for performance testing
         run: |
-<<<<<<< HEAD
-          npm run docker:up
-=======
           echo "Starting services for performance testing..."
 
           # Set required environment variables for CI
@@ -409,9 +282,7 @@
           cd ../..
 
           # Wait for API Gateway to start
->>>>>>> 323d0475
           sleep 30
-          npm run health:check || echo "Services starting up..."
 
           # Verify API Gateway is running
           echo "Checking API Gateway health..."
@@ -448,11 +319,6 @@
           name: performance-results
           path: tests/performance/results/
 
-<<<<<<< HEAD
-      - name: Stop services
-        if: always()
-        run: npm run docker:down
-=======
       - name: Cleanup services
         if: always()
         run: |
@@ -462,7 +328,6 @@
             kill $API_GATEWAY_PID || true
           fi
           docker-compose down || true
->>>>>>> 323d0475
 
   # Code Coverage Analysis
   coverage-analysis:
@@ -482,9 +347,6 @@
       - name: Install dependencies
         run: npm ci
 
-      - name: Install service dependencies
-        run: npm run install:services
-
       - name: Download coverage reports
         uses: actions/download-artifact@v4
         with:
@@ -495,25 +357,15 @@
         run: npm run test:coverage:html
 
       - name: Upload coverage to SonarQube
-<<<<<<< HEAD
-        if: ${{ secrets.SONAR_TOKEN != '' && secrets.SONAR_HOST_URL != '' }}
-        run: npm run sonar
-=======
         run: |
           if [ -n "$SONAR_HOST_URL" ] && [ -n "$SONAR_TOKEN" ]; then
             npm run sonar
           else
             echo "⚠️ SonarQube analysis skipped - SONAR_HOST_URL and SONAR_TOKEN not configured"
           fi
->>>>>>> 323d0475
         env:
           SONAR_TOKEN: ${{ secrets.SONAR_TOKEN }}
           SONAR_HOST_URL: ${{ secrets.SONAR_HOST_URL }}
-        continue-on-error: true
-
-      - name: Skip SonarQube upload (no credentials)
-        if: ${{ secrets.SONAR_TOKEN == '' || secrets.SONAR_HOST_URL == '' }}
-        run: echo "Skipping SonarQube upload - credentials not configured"
 
   # Quality Gate
   quality-gate:
