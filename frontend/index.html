<!doctype html>
<html lang="en">
  <head>
    <meta charset="UTF-8" />
    <link rel="icon" type="image/svg+xml" href="/vite.svg" />
    <meta name="viewport" content="width=device-width, initial-scale=1.0" />
    <title>Qylon - Transform Meetings Into Completed Tasks</title>
<<<<<<< HEAD
    <link rel="stylesheet" href="https://cdn.stylexui.com/@v1.0.1-stable/css/xui.min.css" />
=======
    <link
      rel="stylesheet"
      href="https://cdn.stylexui.com/@v1.0.1-stable/css/xui.min.css"
    />
    <link rel="preconnect" href="https://fonts.googleapis.com" />
    <link
      rel="stylesheet"
      href="https://fonts.googleapis.com/css2?family=Inter:wght@400;600;700&display=swap"
    />

>>>>>>> 3ce819ce
    <meta
      name="description"
      content="AI-powered meeting automation that extracts action items and syncs them directly to your project management tools. Join the future of productivity."
    />
    <link rel="preconnect" href="https://fonts.googleapis.com" />
    <link rel="preconnect" href="https://fonts.gstatic.com" crossorigin />
    <link
      href="https://fonts.googleapis.com/css2?family=Inter:wght@300;400;500;600;700;800;900&display=swap"
      rel="stylesheet"
    />
  </head>

  <body>
    <div id="root"></div>
    <script type="module" src="/src/main.tsx"></script>
    <script src="https://cdn.stylexui.com/@v1.0.1-stable/js/xui.min.js"></script>
  </body>
</html><|MERGE_RESOLUTION|>--- conflicted
+++ resolved
@@ -1,39 +1,26 @@
 <!doctype html>
 <html lang="en">
-  <head>
-    <meta charset="UTF-8" />
-    <link rel="icon" type="image/svg+xml" href="/vite.svg" />
-    <meta name="viewport" content="width=device-width, initial-scale=1.0" />
-    <title>Qylon - Transform Meetings Into Completed Tasks</title>
-<<<<<<< HEAD
-    <link rel="stylesheet" href="https://cdn.stylexui.com/@v1.0.1-stable/css/xui.min.css" />
-=======
-    <link
-      rel="stylesheet"
-      href="https://cdn.stylexui.com/@v1.0.1-stable/css/xui.min.css"
-    />
-    <link rel="preconnect" href="https://fonts.googleapis.com" />
-    <link
-      rel="stylesheet"
-      href="https://fonts.googleapis.com/css2?family=Inter:wght@400;600;700&display=swap"
-    />
 
->>>>>>> 3ce819ce
-    <meta
-      name="description"
-      content="AI-powered meeting automation that extracts action items and syncs them directly to your project management tools. Join the future of productivity."
-    />
-    <link rel="preconnect" href="https://fonts.googleapis.com" />
-    <link rel="preconnect" href="https://fonts.gstatic.com" crossorigin />
-    <link
-      href="https://fonts.googleapis.com/css2?family=Inter:wght@300;400;500;600;700;800;900&display=swap"
-      rel="stylesheet"
-    />
-  </head>
+<head>
+  <meta charset="UTF-8" />
+  <link rel="icon" type="image/svg+xml" href="/vite.svg" />
+  <meta name="viewport" content="width=device-width, initial-scale=1.0" />
+  <title>Qylon - Transform Meetings Into Completed Tasks</title>
+  <link rel="stylesheet" href="https://cdn.stylexui.com/@v1.0.1-stable/css/xui.min.css" />
+  <link rel="preconnect" href="https://fonts.googleapis.com" />
+  <link rel="stylesheet" href="https://fonts.googleapis.com/css2?family=Inter:wght@400;600;700&display=swap" />
+  <meta name="description"
+    content="AI-powered meeting automation that extracts action items and syncs them directly to your project management tools. Join the future of productivity." />
+  <link rel="preconnect" href="https://fonts.googleapis.com" />
+  <link rel="preconnect" href="https://fonts.gstatic.com" crossorigin />
+  <link href="https://fonts.googleapis.com/css2?family=Inter:wght@300;400;500;600;700;800;900&display=swap"
+    rel="stylesheet" />
+</head>
 
-  <body>
-    <div id="root"></div>
-    <script type="module" src="/src/main.tsx"></script>
-    <script src="https://cdn.stylexui.com/@v1.0.1-stable/js/xui.min.js"></script>
-  </body>
+<body>
+  <div id="root"></div>
+  <script type="module" src="/src/main.tsx"></script>
+  <script src="https://cdn.stylexui.com/@v1.0.1-stable/js/xui.min.js"></script>
+</body>
+
 </html>