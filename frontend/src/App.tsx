import React from 'react';
import { Navigate, Route, BrowserRouter as Router, Routes } from 'react-router-dom';
import { ErrorBoundary } from './components/ErrorBoundary';
import { ThemeProvider, useTheme } from './contexts/ThemeContext';

// Existing imports
import AdminDashboard from './components/AdminDashboard';
import AppUI from './components/AppUI';
import FAQ from './components/FAQ';
import Features from './components/Features';
import FinalCTA from './components/FinalCTA';
import Footer from './components/Footer';
import Header from './components/Header';
import Hero from './components/Hero';
import HowItWorks from './components/HowItWorks';
import ProblemsVsSolutions from './components/ProblemsVsSolutions';
import ProductDemo from './components/ProductDemo';
import ROI from './components/ROI';

// New placeholder imports (to be implemented)
import ForgotPassword from '@/components/auth/ForgotPassword';
import Login from '@/components/auth/Login';
import ResetPassword from '@/components/auth/ResetPassword';
import Signup from '@/components/auth/Signup';
import Verification from './components/auth/Verification';
import Stylexui from './utils/Stylexui';
// Dashboard imports
import DashboardPage from '@/pages/Dashboard';

// Setup imports
import Setup from './pages/Setup';

const AppContent: React.FC = () => {
  const { isDark } = useTheme();

  return (
    <Router>
      <Stylexui />
      <Routes>
        {/* Existing routes */}
        <Route path='/admin' element={<AdminDashboard />} />
        <Route path='/app' element={<AppUI />} />
        <Route path='/demo' element={<ProductDemo />} />

        {/* 🔑 Auth routes */}
<<<<<<< HEAD
        <Route path='/login' element={<Login />} />
        <Route path='/signup' element={<Signup />} />
        <Route path='/forgot-password' element={<ForgotPassword />} />
        <Route path='/verify' element={<Verification />} />
        <Route path='/reset-password' element={<ResetPassword />} />
        <Route
          path='/setup'
=======
        <Route path="/login" element={<Login />} />
        <Route path="/signup" element={<Signup />} />
        <Route path="/forgot-password" element={<ForgotPassword />} />
        <Route path="/verify" element={<Verification />} />
        <Route path="/reset-password" element={<ResetPassword />} />
        {/* <Route
          path="/setup"
>>>>>>> 6ec01d68
          element={
            <ProtectedRoute>
              <ProfileSetup />
            </ProtectedRoute>
          }
        />
<<<<<<< HEAD
        <Route path='/get-started' element={<GetStarted />} />
=======
        <Route path="/get-started" element={<GetStarted />} /> */}
>>>>>>> 6ec01d68

        {/* Landing page */}
        <Route
          path='/'
          element={
            <div
              className={`min-h-screen transition-colors duration-300 ${isDark ? 'bg-black text-white' : 'bg-white text-gray-900'
                }`}
            >
              <Header />
              <Hero />
              <Features />
              <ProblemsVsSolutions />
              <HowItWorks />
              <FAQ />
              <ROI />
              <FinalCTA />
              <Footer />
            </div>
          }
        />

        {/* Fallback */}
        <Route path='*' element={<Navigate to='/' replace />} />

        {/* Dashboard routes */}
<<<<<<< HEAD
        <Route
          path='/dashboard'
          element={
            <ProtectedRoute>
              <DashboardPage />
            </ProtectedRoute>
          }
        />
=======
        <Route path="/dashboard/*" element={<DashboardPage />} />

        {/* Setup routes */}
        <Route path="/setup/*" element={<Setup />} />
>>>>>>> 6ec01d68
      </Routes>
    </Router>
  );
};

function App() {
  return (
    <ErrorBoundary>
      <ThemeProvider>
        <AppContent />
      </ThemeProvider>
    </ErrorBoundary>
  );
}

export default App;<|MERGE_RESOLUTION|>--- conflicted
+++ resolved
@@ -28,7 +28,6 @@
 import DashboardPage from '@/pages/Dashboard';
 
 // Setup imports
-import Setup from './pages/Setup';
 
 const AppContent: React.FC = () => {
   const { isDark } = useTheme();
@@ -43,7 +42,6 @@
         <Route path='/demo' element={<ProductDemo />} />
 
         {/* 🔑 Auth routes */}
-<<<<<<< HEAD
         <Route path='/login' element={<Login />} />
         <Route path='/signup' element={<Signup />} />
         <Route path='/forgot-password' element={<ForgotPassword />} />
@@ -51,26 +49,13 @@
         <Route path='/reset-password' element={<ResetPassword />} />
         <Route
           path='/setup'
-=======
-        <Route path="/login" element={<Login />} />
-        <Route path="/signup" element={<Signup />} />
-        <Route path="/forgot-password" element={<ForgotPassword />} />
-        <Route path="/verify" element={<Verification />} />
-        <Route path="/reset-password" element={<ResetPassword />} />
-        {/* <Route
-          path="/setup"
->>>>>>> 6ec01d68
           element={
             <ProtectedRoute>
               <ProfileSetup />
             </ProtectedRoute>
           }
         />
-<<<<<<< HEAD
-        <Route path='/get-started' element={<GetStarted />} />
-=======
-        <Route path="/get-started" element={<GetStarted />} /> */}
->>>>>>> 6ec01d68
+        <Route path="/get-started" element={<GetStarted />} />
 
         {/* Landing page */}
         <Route
@@ -97,21 +82,7 @@
         <Route path='*' element={<Navigate to='/' replace />} />
 
         {/* Dashboard routes */}
-<<<<<<< HEAD
-        <Route
-          path='/dashboard'
-          element={
-            <ProtectedRoute>
-              <DashboardPage />
-            </ProtectedRoute>
-          }
-        />
-=======
         <Route path="/dashboard/*" element={<DashboardPage />} />
-
-        {/* Setup routes */}
-        <Route path="/setup/*" element={<Setup />} />
->>>>>>> 6ec01d68
       </Routes>
     </Router>
   );
