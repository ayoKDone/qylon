import React from 'react';
import { Navigate, Route, BrowserRouter as Router, Routes } from 'react-router-dom';
import { ErrorBoundary } from './components/ErrorBoundary';
import { ThemeProvider, useTheme } from './contexts/ThemeContext';

// Existing imports
import AdminDashboard from './components/AdminDashboard';
import AppUI from './components/AppUI';
import FAQ from './components/FAQ';
import Features from './components/Features';
import FinalCTA from './components/FinalCTA';
import Footer from './components/Footer';
import GetStarted from './components/GetStarted';
import Header from './components/Header';
import Hero from './components/Hero';
import HowItWorks from './components/HowItWorks';
import ProblemsVsSolutions from './components/ProblemsVsSolutions';
import ProductDemo from './components/ProductDemo';
import ROI from './components/ROI';

// New placeholder imports (to be implemented)
import ForgotPassword from '@/components/auth/ForgotPassword';
import Login from '@/components/auth/Login';
import ProfileSetup from '@/components/auth/ProfileSetup';
import ResetPassword from '@/components/auth/ResetPassword';
import Signup from '@/components/auth/Signup';
import ProtectedRoute from '@/components/layouts/ProtectedRoute';
import Verification from './components/auth/Verification';
import Stylexui from './utils/Stylexui';
// Dashboard imports
import DashboardPage from '@/pages/Dashboard';

const AppContent: React.FC = () => {
  const { isDark } = useTheme();

  return (
    <Router>
      <Stylexui />
      <Routes>
        {/* Existing routes */}
        <Route path='/admin' element={<AdminDashboard />} />
        <Route path='/app' element={<AppUI />} />
        <Route path='/demo' element={<ProductDemo />} />

        {/* 🔑 Auth routes */}
        <Route path='/login' element={<Login />} />
        <Route path='/signup' element={<Signup />} />
        <Route path='/forgot-password' element={<ForgotPassword />} />
        <Route path='/verify' element={<Verification />} />
        <Route path='/reset-password' element={<ResetPassword />} />
        <Route
          path='/setup'
          element={
            <ProtectedRoute>
              <ProfileSetup />
            </ProtectedRoute>
          }
        />
        <Route path='/get-started' element={<GetStarted />} />

        {/* Landing page */}
        <Route
          path='/'
          element={
            <div
              className={`min-h-screen transition-colors duration-300 ${
                isDark ? 'bg-black text-white' : 'bg-white text-gray-900'
              }`}
            >
              <Header />
              <Hero />
              <Features />
              <ProblemsVsSolutions />
              <HowItWorks />
              <FAQ />
              <ROI />
              <FinalCTA />
              <Footer />
            </div>
          }
        />

        {/* Fallback */}
        <Route path='*' element={<Navigate to='/' replace />} />

        {/* Dashboard routes */}
<<<<<<< HEAD
        <Route path='/dashboard/*' element={<DashboardPage />} />
=======
        <Route
          path="/dashboard"
          element={
            <ProtectedRoute>
              <DashboardPage />
            </ProtectedRoute>
          }
        />
>>>>>>> 3ce819ce
      </Routes>
    </Router>
  );
};

function App() {
  return (
    <ErrorBoundary>
      <ThemeProvider>
        <AppContent />
      </ThemeProvider>
    </ErrorBoundary>
  );
}

export default App;<|MERGE_RESOLUTION|>--- conflicted
+++ resolved
@@ -63,9 +63,8 @@
           path='/'
           element={
             <div
-              className={`min-h-screen transition-colors duration-300 ${
-                isDark ? 'bg-black text-white' : 'bg-white text-gray-900'
-              }`}
+              className={`min-h-screen transition-colors duration-300 ${isDark ? 'bg-black text-white' : 'bg-white text-gray-900'
+                }`}
             >
               <Header />
               <Hero />
@@ -84,9 +83,6 @@
         <Route path='*' element={<Navigate to='/' replace />} />
 
         {/* Dashboard routes */}
-<<<<<<< HEAD
-        <Route path='/dashboard/*' element={<DashboardPage />} />
-=======
         <Route
           path="/dashboard"
           element={
@@ -95,7 +91,6 @@
             </ProtectedRoute>
           }
         />
->>>>>>> 3ce819ce
       </Routes>
     </Router>
   );
