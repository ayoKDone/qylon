--- conflicted
+++ resolved
@@ -13,11 +13,6 @@
 }
 
 const PerformanceDashboardComponent: React.FC = () => {
-<<<<<<< HEAD
-  const [stats, setStats] = useState<Record<string, PerformanceStats>>({});
-  const [isVisible, setIsVisible] = useState(false);
-  const [refreshInterval, setRefreshInterval] = useState<NodeJS.Timeout | null>(null);
-=======
     const [stats, setStats] = useState<Record<string, PerformanceStats>>({});
     const [isVisible, setIsVisible] = useState(false);
     const [refreshInterval, setRefreshInterval] = useState<number | null>(null);
@@ -66,7 +61,6 @@
         if (value <= threshold.poor) return 'text-yellow-600';
         return 'text-red-600';
     };
->>>>>>> e78dc2c0
 
   useEffect(() => {
     if (isVisible) {
