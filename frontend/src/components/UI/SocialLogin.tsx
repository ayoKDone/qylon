// src/components/auth/SocialLogin.tsx
import { GoogleButton } from './GoogleButton';

export function SocialLogin() {
  return (
<<<<<<< HEAD
    <GoogleOAuthProvider clientId={import.meta.env.VITE_GOOGLE_CLIENT_ID}>
      <div className='xui-d-grid xui-grid-col-2 xui-grid-gap-1'>
        <GoogleButton />

        <button
          type='button'
          className='py-2.5 flex items-center justify-center gap-2 border rounded-md'
        >
          <svg xmlns='http://www.w3.org/2000/svg' width='25' height='25' viewBox='0 0 48 48'>
            <path fill='#ff5722' d='M6 6H22V22H6z'></path>
            <path fill='#4caf50' d='M26 6H42V22H26z'></path>
            <path fill='#ffc107' d='M26 26H42V42H26z'></path>
            <path fill='#03a9f4' d='M6 26H22V42H6z'></path>
          </svg>
          <span className='xui-font-sz-[14px]'>Log in with Microsoft</span>
        </button>
      </div>
    </GoogleOAuthProvider>
=======
    // <GoogleOAuthProvider clientId={import.meta.env.VITE_GOOGLE_CLIENT_ID}>
    <div className="xui-d-grid xui-grid-col-2 xui-grid-gap-1">
      <GoogleButton />

      <button
        type="button"
        className="py-2.5 flex items-center justify-center gap-2 border rounded-md"
      >
        <svg
          xmlns="http://www.w3.org/2000/svg"
          width="25"
          height="25"
          viewBox="0 0 48 48"
        >
          <path fill="#ff5722" d="M6 6H22V22H6z"></path>
          <path fill="#4caf50" d="M26 6H42V22H26z"></path>
          <path fill="#ffc107" d="M26 26H42V42H26z"></path>
          <path fill="#03a9f4" d="M6 26H22V42H6z"></path>
        </svg>
        <span className="xui-font-sz-[14px]">Log in with Microsoft</span>
      </button>
    </div>
    // </GoogleOAuthProvider>
>>>>>>> 6ec01d68
  );
}<|MERGE_RESOLUTION|>--- conflicted
+++ resolved
@@ -3,26 +3,6 @@
 
 export function SocialLogin() {
   return (
-<<<<<<< HEAD
-    <GoogleOAuthProvider clientId={import.meta.env.VITE_GOOGLE_CLIENT_ID}>
-      <div className='xui-d-grid xui-grid-col-2 xui-grid-gap-1'>
-        <GoogleButton />
-
-        <button
-          type='button'
-          className='py-2.5 flex items-center justify-center gap-2 border rounded-md'
-        >
-          <svg xmlns='http://www.w3.org/2000/svg' width='25' height='25' viewBox='0 0 48 48'>
-            <path fill='#ff5722' d='M6 6H22V22H6z'></path>
-            <path fill='#4caf50' d='M26 6H42V22H26z'></path>
-            <path fill='#ffc107' d='M26 26H42V42H26z'></path>
-            <path fill='#03a9f4' d='M6 26H22V42H6z'></path>
-          </svg>
-          <span className='xui-font-sz-[14px]'>Log in with Microsoft</span>
-        </button>
-      </div>
-    </GoogleOAuthProvider>
-=======
     // <GoogleOAuthProvider clientId={import.meta.env.VITE_GOOGLE_CLIENT_ID}>
     <div className="xui-d-grid xui-grid-col-2 xui-grid-gap-1">
       <GoogleButton />
@@ -46,6 +26,5 @@
       </button>
     </div>
     // </GoogleOAuthProvider>
->>>>>>> 6ec01d68
   );
 }