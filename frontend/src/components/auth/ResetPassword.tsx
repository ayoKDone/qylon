--- conflicted
+++ resolved
@@ -61,14 +61,8 @@
     <>
       <nav className='xui-py-[20px] xui xui-container xui-d-flex xui-flex-ai-center xui-flex-jc-space-between'>
         <img
-<<<<<<< HEAD
-          src='/static/images/logo-full.png'
-          alt='Qylon Logo'
-          className='xui-img-100'
-=======
           src="/static/images/logo-full.png"
           alt="Qylon Logo"
->>>>>>> 3ce819ce
           width={118}
           height={45}
         />
@@ -143,13 +137,6 @@
           </div>
 
           <button
-<<<<<<< HEAD
-            type='submit'
-            disabled={isSubmitting}
-            className='w-full outline-none xui-mt-half py-2.5 xui-bdr-rad-half bg-gradient-to-r from-purple-500 to-indigo-500 text-white flex items-center justify-center'
-          >
-            {isSubmitting ? <FaSpinner className='animate-spin h-6 w-6' /> : 'Reset Password'}
-=======
             type="submit"
             disabled={isSubmitting || loading || !token}
             className="w-full outline-none xui-mt-half py-2.5 xui-bdr-rad-half bg-gradient-to-r from-purple-500 to-indigo-500 text-white flex items-center justify-center"
@@ -159,7 +146,6 @@
             ) : (
               'Reset Password'
             )}
->>>>>>> 3ce819ce
           </button>
         </form>
       </div>
