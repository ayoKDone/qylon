--- conflicted
+++ resolved
@@ -8,18 +8,11 @@
   const { user, loading } = useSupabaseSession();
   const navigate = useNavigate();
 
-<<<<<<< HEAD
-  if (!user) {
-    // not logged in → redirect to login
-    return <Navigate to='/login' replace />;
-  }
-=======
   useEffect(() => {
     if (!loading && !user) {
       navigate('/login');
     }
   }, [loading, user, navigate]);
->>>>>>> 3ce819ce
 
   if (loading) return <p>Loading...</p>;
   console.log('ProtectedRoute user:', user);
