--- conflicted
+++ resolved
@@ -58,15 +58,9 @@
   // Coverage thresholds - Realistic targets for current development phase
   coverageThreshold: {
     global: {
-<<<<<<< HEAD
-      branches: 25,
-      functions: 55,
-      lines: 55,
-=======
       branches: 30,
       functions: 60,
       lines: 60,
->>>>>>> 323d0475
       statements: 55,
     },
   },
@@ -92,8 +86,6 @@
     '^@shared/(.*)$': '<rootDir>/shared/$1',
     '^@services/(.*)$': '<rootDir>/services/$1',
     '^@tests/(.*)$': '<rootDir>/tests/$1',
-    '^../utils/test-helpers$': '<rootDir>/tests/utils/test-helpers',
-    '^../utils/test-helpers\\.ts$': '<rootDir>/tests/utils/test-helpers',
   },
 
   // Transform ignore patterns - Allow transformation of specific node_modules
