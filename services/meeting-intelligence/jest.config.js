--- conflicted
+++ resolved
@@ -4,7 +4,7 @@
 
   // Test file patterns
   testMatch: [
-    '**/__tests__/**/*.(test|spec).(js|jsx|ts|tsx)',
+    '**/__tests__/**/*.(js|jsx|ts|tsx)',
     '**/*.(test|spec).(js|jsx|ts|tsx)',
   ],
 
@@ -50,11 +50,7 @@
   },
 
   // Setup files
-<<<<<<< HEAD
-  setupFilesAfterEnv: ['<rootDir>/src/__tests__/setup.ts'],
-=======
   setupFilesAfterEnv: [],
->>>>>>> 4351e655
 
   // Test timeout
   testTimeout: 10000,
