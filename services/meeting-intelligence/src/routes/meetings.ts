--- conflicted
+++ resolved
@@ -1,5 +1,5 @@
+import { createClient } from '@supabase/supabase-js';
 import { Request, Response, Router } from 'express';
-import { supabase } from '../config/database';
 import { requireClientAccess } from '../middleware/auth';
 import { asyncHandler } from '../middleware/errorHandler';
 import { RecallAIService } from '../services/RecallAIService';
@@ -15,13 +15,10 @@
 import { logger } from '../utils/logger';
 
 const router: Router = Router();
-<<<<<<< HEAD
-=======
 const supabase = createClient(
   process.env.SUPABASE_URL!,
   process.env.SUPABASE_SERVICE_ROLE_KEY!,
 );
->>>>>>> 6d785132
 const recallAIService = new RecallAIService();
 
 /**
