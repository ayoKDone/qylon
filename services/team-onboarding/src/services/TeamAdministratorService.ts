--- conflicted
+++ resolved
@@ -1,22 +1,13 @@
 import { createClient } from '@supabase/supabase-js';
 import { v4 as uuidv4 } from 'uuid';
 import {
-<<<<<<< HEAD
   CreateTeamAdministratorSchema,
   CreateTeamSchema,
-=======
-  AdministratorPermission,
-  AdministratorRole,
->>>>>>> 4cce6faa
   NotFoundError,
   Team,
   TeamAdministrator,
   TeamOnboardingError,
-<<<<<<< HEAD
   ValidationError
-=======
-  ValidationError,
->>>>>>> 4cce6faa
 } from '../types';
 import { logger, logTeamOperation } from '../utils/logger';
 
