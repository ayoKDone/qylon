--- conflicted
+++ resolved
@@ -1,15 +1,6 @@
 import { createClient } from '@supabase/supabase-js';
 import { v4 as uuidv4 } from 'uuid';
 import {
-<<<<<<< HEAD
-    CreateTeamAdministratorSchema,
-    CreateTeamSchema,
-    NotFoundError,
-    Team,
-    TeamAdministrator,
-    TeamOnboardingError,
-    ValidationError
-=======
   AdministratorPermission,
   AdministratorRole,
   NotFoundError,
@@ -17,7 +8,6 @@
   TeamAdministrator,
   TeamOnboardingError,
   ValidationError,
->>>>>>> 047fbcbe
 } from '../types';
 import { logger, logTeamOperation } from '../utils/logger';
 
@@ -541,16 +531,7 @@
         updatedBy,
       });
 
-<<<<<<< HEAD
-      throw new TeamOnboardingError(
-        'Team settings update failed',
-        'UPDATE_ERROR',
-        500,
-        error
-      );
-=======
       throw new TeamOnboardingError('Failed to update team settings', 'UPDATE_ERROR', 500, error);
->>>>>>> 047fbcbe
     }
   }
 }