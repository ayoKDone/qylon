import { Request, Response, Router } from 'express';
import { asyncHandler } from '../middleware/errorHandler';
import { WorkflowEngine } from '../services/WorkflowEngine';
import {
  ApiResponse,
  ExecuteWorkflowSchema,
  PaginatedResponse,
} from '../types';
import { logger } from '../utils/logger';

const router: Router = Router();
const workflowEngine = new WorkflowEngine();

/**
 * Execute a workflow (supports both manual and event-driven execution)
 */
router.post(
  '/execute',
  asyncHandler(async (req: Request, res: Response): Promise<void> => {
    try {
      const _userId = (req as any).user?.id;

      // Check if this is an event-driven execution request
      if (req.body.triggeredBy) {
        // Event-driven execution
        const { workflowId, inputData, context, triggeredBy } = req.body;

        if (!workflowId || !inputData || !triggeredBy) {
          res.status(400).json({
            success: false,
            error: 'ValidationError',
            message:
              'Missing required fields: workflowId, inputData, triggeredBy',
            timestamp: new Date().toISOString(),
          });
          return;
        }

        // Execute event-driven workflow
        const execution = await workflowEngine.executeWorkflowFromEvent(
          workflowId,
          inputData,
          context || {},
          triggeredBy
        );

        logger.info('Event-driven workflow execution started', {
          workflowId,
          executionId: execution.id,
          eventId: triggeredBy.eventId,
          eventType: triggeredBy.eventType,
          userId: _userId,
        });

<<<<<<< HEAD
        const response: ApiResponse<any> = {
          success: true,
          data: {
            id: execution.id,
            workflow_id: execution.workflow_id,
            status: execution.status,
            current_state: execution.current_state,
            started_at: execution.started_at,
            estimated_completion: execution.completed_at,
            triggered_by: triggeredBy,
          },
          timestamp: new Date().toISOString(),
        };

        res.status(202).json(response);
      } else {
        // Legacy execution (existing logic)
        const validationResult = ExecuteWorkflowSchema.safeParse(req.body);
        if (!validationResult.success) {
          res.status(400).json({
            success: false,
            error: 'ValidationError',
            message: 'Invalid request data',
            details: validationResult.error.errors,
            timestamp: new Date().toISOString(),
          });
          return;
        }

        const { workflow_id, input_data, context } = validationResult.data;

        // Execute workflow
        const execution = await workflowEngine.executeWorkflow(
          workflow_id,
          input_data,
          context
        );

        logger.info('Workflow execution started', {
          workflowId: workflow_id,
          executionId: execution.id,
          userId: _userId,
        });
=======
      // Execute workflow
      const execution = await workflowEngine.executeWorkflow(
        workflow_id,
        input_data,
        context,
      );

      logger.info('Workflow execution started', {
        workflowId: workflow_id,
        executionId: execution.id,
        userId: _userId,
      });
>>>>>>> 6d785132

        const response: ApiResponse<any> = {
          success: true,
          data: {
            id: execution.id,
            workflow_id: execution.workflow_id,
            status: execution.status,
            current_state: execution.current_state,
            started_at: execution.started_at,
            estimated_completion: execution.completed_at,
          },
          timestamp: new Date().toISOString(),
        };

        res.status(202).json(response);
      }
    } catch (error) {
      logger.error('Workflow execution error', {
        error: error instanceof Error ? error.message : 'Unknown error',
      });
      throw error;
    }
  }),
);

/**
 * Get execution by ID
 */
router.get(
  '/:executionId',
  asyncHandler(async (req: Request, res: Response): Promise<void> => {
    try {
      const { executionId } = req.params;
      const _userId = (req as any).user?.id;

      // TODO: Add user access validation when implementing
      logger.debug('Execution access check', { executionId, _userId });

      const execution = await workflowEngine.getExecution(executionId);

      if (!execution) {
        res.status(404).json({
          success: false,
          error: 'NotFound',
          message: 'Execution not found',
          timestamp: new Date().toISOString(),
        });
        return;
      }

      const response: ApiResponse<any> = {
        success: true,
        data: execution,
        timestamp: new Date().toISOString(),
      };

      res.status(200).json(response);
    } catch (error) {
      logger.error('Execution fetch error', {
        error: error instanceof Error ? error.message : 'Unknown error',
      });
      throw error;
    }
  }),
);

/**
 * Get executions for a workflow
 */
router.get(
  '/workflow/:workflowId',
  asyncHandler(async (req: Request, res: Response): Promise<void> => {
    try {
      const { workflowId } = req.params;
      const _userId = (req as any).user?.id;
      const page = parseInt(req.query.page as string) || 1;
      const limit = parseInt(req.query.limit as string) || 20;

      // TODO: Add user access validation when implementing
      logger.debug('Workflow executions access check', {
        workflowId,
        _userId,
        page,
        limit,
      });

      const { executions, total } = await workflowEngine.getExecutions(
        workflowId,
        page,
        limit,
      );

      const totalPages = Math.ceil(total / limit);

      const response: PaginatedResponse<any> = {
        success: true,
        data: executions,
        pagination: {
          page,
          limit,
          total,
          totalPages,
        },
        timestamp: new Date().toISOString(),
      };

      res.status(200).json(response);
    } catch (error) {
      logger.error('Executions fetch error', {
        error: error instanceof Error ? error.message : 'Unknown error',
      });
      throw error;
    }
  }),
);

/**
 * Cancel an execution
 */
router.post(
  '/:executionId/cancel',
  asyncHandler(async (req: Request, res: Response): Promise<void> => {
    try {
      const { executionId } = req.params;
      const _userId = (req as any).user?.id;

      await workflowEngine.cancelExecution(executionId);

      logger.info('Execution cancelled', {
        executionId,
        userId: _userId,
      });

      res.status(200).json({
        success: true,
        message: 'Execution cancelled successfully',
        timestamp: new Date().toISOString(),
      });
    } catch (error) {
      logger.error('Execution cancellation error', {
        error: error instanceof Error ? error.message : 'Unknown error',
      });
      throw error;
    }
  }),
);

export default router;<|MERGE_RESOLUTION|>--- conflicted
+++ resolved
@@ -12,7 +12,7 @@
 const workflowEngine = new WorkflowEngine();
 
 /**
- * Execute a workflow (supports both manual and event-driven execution)
+ * Execute a workflow
  */
 router.post(
   '/execute',
@@ -20,83 +20,21 @@
     try {
       const _userId = (req as any).user?.id;
 
-      // Check if this is an event-driven execution request
-      if (req.body.triggeredBy) {
-        // Event-driven execution
-        const { workflowId, inputData, context, triggeredBy } = req.body;
+      // Validate request body
+      const validationResult = ExecuteWorkflowSchema.safeParse(req.body);
+      if (!validationResult.success) {
+        res.status(400).json({
+          success: false,
+          error: 'ValidationError',
+          message: 'Invalid request data',
+          details: validationResult.error.errors,
+          timestamp: new Date().toISOString(),
+        });
+        return;
+      }
 
-        if (!workflowId || !inputData || !triggeredBy) {
-          res.status(400).json({
-            success: false,
-            error: 'ValidationError',
-            message:
-              'Missing required fields: workflowId, inputData, triggeredBy',
-            timestamp: new Date().toISOString(),
-          });
-          return;
-        }
+      const { workflow_id, input_data, context } = validationResult.data;
 
-        // Execute event-driven workflow
-        const execution = await workflowEngine.executeWorkflowFromEvent(
-          workflowId,
-          inputData,
-          context || {},
-          triggeredBy
-        );
-
-        logger.info('Event-driven workflow execution started', {
-          workflowId,
-          executionId: execution.id,
-          eventId: triggeredBy.eventId,
-          eventType: triggeredBy.eventType,
-          userId: _userId,
-        });
-
-<<<<<<< HEAD
-        const response: ApiResponse<any> = {
-          success: true,
-          data: {
-            id: execution.id,
-            workflow_id: execution.workflow_id,
-            status: execution.status,
-            current_state: execution.current_state,
-            started_at: execution.started_at,
-            estimated_completion: execution.completed_at,
-            triggered_by: triggeredBy,
-          },
-          timestamp: new Date().toISOString(),
-        };
-
-        res.status(202).json(response);
-      } else {
-        // Legacy execution (existing logic)
-        const validationResult = ExecuteWorkflowSchema.safeParse(req.body);
-        if (!validationResult.success) {
-          res.status(400).json({
-            success: false,
-            error: 'ValidationError',
-            message: 'Invalid request data',
-            details: validationResult.error.errors,
-            timestamp: new Date().toISOString(),
-          });
-          return;
-        }
-
-        const { workflow_id, input_data, context } = validationResult.data;
-
-        // Execute workflow
-        const execution = await workflowEngine.executeWorkflow(
-          workflow_id,
-          input_data,
-          context
-        );
-
-        logger.info('Workflow execution started', {
-          workflowId: workflow_id,
-          executionId: execution.id,
-          userId: _userId,
-        });
-=======
       // Execute workflow
       const execution = await workflowEngine.executeWorkflow(
         workflow_id,
@@ -109,23 +47,21 @@
         executionId: execution.id,
         userId: _userId,
       });
->>>>>>> 6d785132
 
-        const response: ApiResponse<any> = {
-          success: true,
-          data: {
-            id: execution.id,
-            workflow_id: execution.workflow_id,
-            status: execution.status,
-            current_state: execution.current_state,
-            started_at: execution.started_at,
-            estimated_completion: execution.completed_at,
-          },
-          timestamp: new Date().toISOString(),
-        };
+      const response: ApiResponse<any> = {
+        success: true,
+        data: {
+          id: execution.id,
+          workflow_id: execution.workflow_id,
+          status: execution.status,
+          current_state: execution.current_state,
+          started_at: execution.started_at,
+          estimated_completion: execution.completed_at,
+        },
+        timestamp: new Date().toISOString(),
+      };
 
-        res.status(202).json(response);
-      }
+      res.status(202).json(response);
     } catch (error) {
       logger.error('Workflow execution error', {
         error: error instanceof Error ? error.message : 'Unknown error',
